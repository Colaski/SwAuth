//
// Tokens.swift
//
// Copyright (c) 2021 Colaski
//
// Permission is hereby granted, free of charge, to any person obtaining a copy
// of this software and associated documentation files (the "Software"), to deal
// in the Software without restriction, including without limitation the rights
// to use, copy, modify, merge, publish, distribute, sublicense, and/or sell
// copies of the Software, and to permit persons to whom the Software is
// furnished to do so, subject to the following conditions:
//
// The above copyright notice and this permission notice shall be included in
// all copies or substantial portions of the Software.
//
// THE SOFTWARE IS PROVIDED "AS IS", WITHOUT WARRANTY OF ANY KIND, EXPRESS OR
// IMPLIED, INCLUDING BUT NOT LIMITED TO THE WARRANTIES OF MERCHANTABILITY,
// FITNESS FOR A PARTICULAR PURPOSE AND NONINFRINGEMENT. IN NO EVENT SHALL THE
// AUTHORS OR COPYRIGHT HOLDERS BE LIABLE FOR ANY CLAIM, DAMAGES OR OTHER
// LIABILITY, WHETHER IN AN ACTION OF CONTRACT, TORT OR OTHERWISE, ARISING FROM,
// OUT OF OR IN CONNECTION WITH THE SOFTWARE OR THE USE OR OTHER DEALINGS IN
// THE SOFTWARE.
//

import Foundation
import KeychainAccess

/// The tokens from a token request.
///
/// Conforms to `Codable`.
public struct Tokens: Codable {
    // MARK: - Properties
    /// The access token.
    public let accessToken: String
    /// The type of access token, RFC 6750 defines Bearer as a token type. Defaults to "Bearer".
    public let tokenType: String
    /// A refresh token provided by the token request. Is "null" when one is not provided.
    public let refreshToken: String
    /// How long the access token is valid before it must be refreshed. Assumes time is in seconds. Defaults to
    /// 3600 (1 hour).
    public let tokenExpiration: Int
    /// True if the refresh token isn't "null".
    public var isRefreshable: Bool {
<<<<<<< HEAD
        refreshToken != "null"
=======
        return refreshToken == "null" ? false : true
>>>>>>> 4995cc41
    }

    // MARK: - Methods
    /// Encodes an instance of Tokens. Returns JSON data.
    public func encode() throws -> Data {
        lazy var encoder = JSONEncoder()
        do {
            return try encoder.encode(self)
        } catch {
            throw SwAuthError.systemError(error: error)
        }
    }

    /**
     Saves an instance of Tokens to an instance of keychain using a client id or other unique string plus the
     string "tokens" separated by a colon as the key.
     
     - Parameters:
        - for: A client id or other unique string.
        - in: An instance of keychain.
     */
    public func saveTokens(for clientID: String, in keychain: Keychain) throws {
        keychain[data: "\(clientID):tokens"] = try self.encode()
    }

    // MARK: - Inits
    /// Decodes data into an instance of Tokens.
    ///
    /// - Parameter fromData: An instance of Tokens that was encoded into JSON data by its
    /// ``encode()`` method.
    public init(fromData: Data) throws {
        let decoder = JSONDecoder()
        do {
            self = try decoder.decode(Tokens.self, from: fromData)
        } catch {
            throw SwAuthError.systemError(error: error)
        }
    }
    /**
     Fetches an instance of Tokens that was previously saved to a keychain instance by the
     ``saveTokens(for:in:)`` method.
     
     - Parameters:
        - for: A client id or other unique string. MUST be the same one used to save the tokens.
        - from: An instance of keychain. MUST be the same one used to save the tokens.
     */
    public init(for clientID: String, from keychain: Keychain) throws {
        guard let tokenData = keychain[data: "\(clientID):tokens"] else {
            throw SwAuthError.authorizationFailure(reason: .noAccessToken)
        }
        self = try Tokens(fromData: tokenData)
    }

    private init(accessToken: String,
                 tokenType: String,
                 refreshToken: String,
                 tokenExpiration: Int) {
        self.accessToken = accessToken
        self.tokenType = tokenType
        self.refreshToken = refreshToken
        self.tokenExpiration = tokenExpiration
    }
    /// Converts JSON from a token request into a Tokens instance.
    ///
    /// - Parameter fromJSON: A  SwiftyJSON instance of the response from a token request.
    internal init(fromJSON: JSON) throws {
        guard let accessToken = fromJSON["access_token"].string else {
            throw SwAuthError.authorizationFailure(reason: .accessTokenInvalid)
        }
        let tokenType = fromJSON["token_type"].string ?? "Bearer"

        var refreshToken = "null"
        if fromJSON["refresh_token"].exists() {
            guard let refreshTokenString = fromJSON["refresh_token"].string else {
                throw SwAuthError.authorizationFailure(reason: .refreshTokenInvalidType)
            }
            refreshToken = refreshTokenString
        }

        let refreshTokenExpiration = fromJSON["expires_in"].int ?? 3600

        self.accessToken = accessToken
        self.tokenType = tokenType
        self.refreshToken = refreshToken
        self.tokenExpiration = refreshTokenExpiration
    }
}<|MERGE_RESOLUTION|>--- conflicted
+++ resolved
@@ -41,11 +41,7 @@
     public let tokenExpiration: Int
     /// True if the refresh token isn't "null".
     public var isRefreshable: Bool {
-<<<<<<< HEAD
         refreshToken != "null"
-=======
-        return refreshToken == "null" ? false : true
->>>>>>> 4995cc41
     }
 
     // MARK: - Methods
