# ``SwAuth/AuthorizationCodeFlow``

## Getting Started

To use the Authorization Code Flow, first create an instance of Keychain and then create an instance of AuthorizationCodeFlow by filling in the information of the Web API you wish to utilize. Spotify will be used as an example.

```swift
let keychain = Keychain(service: "com.your.bundleID",
                        accessGroup: "appIdentifierPrefix.com.your.bundleID").label("Your App Name")

var spotify = AuthorizationCodeFlow(clientID: "YourClientID",
                                    clientSecret: "YourClientSecret",
                                    authorizationEndpoint: URL(string: "https://accounts.spotify.com/authorize")!,
                                    tokenEndpoint: URL(string: "https://accounts.spotify.com/api/token")!,
                                    redirectURI: "someapp://callback",
                                    keychain: keychain)
<<<<<<< HEAD
spotify.additionalRefreshTokenBodyParams = ["client_id": clientID]
=======
spotify.additionalRefreshTokenBodyParams = ["client_id": "YourClientID"] // Spotify specifically requires the client ID to be included in the refresh token's body parameters.
>>>>>>> 4995cc41
```

I can now get the authorization URL my user will follow like so:

```swift
let authURL = spotify.authorizationURL
```

SwiftUI users, I recommend using [BetterSafariView's](https://github.com/stleamist/BetterSafariView) ASWebAuthenticationSession for following the authorization URL.

Assuming the user authorizes your application, pass the callback URL into ``authorizationResponseHandler(for:)`` (but of course take into account proper error handling):

```swift
try await spotify.authorizationResponseHandler(for: callbackURL)
```

Assuming no errors were thrown, you can now successfully make an authorized HTTP request to the endpoint of your choice and print the resulting JSON:

```swift
let request = HTTPRequest(endpoint: URL(string: "https://api.spotify.com/v1/browse/new-releases")!)

let response = try await spotify.authenticatedRequest(for: request)

// Assuming no errors were thrown
print(response.json())
```

## Topics

### Initialization

- ``init(clientID:clientSecret:authorizationEndpoint:tokenEndpoint:redirectURI:keychain:)``
- ``init(clientID:clientSecret:authorizationEndpoint:tokenEndpoint:redirectURI:keychain:scopes:)``

### Options

Additional options can be confifigured for the instance, for examample:

```swift
authFlowInstance.additionalAuthorizationParams = ["Addiitonal Key": "Value for Additional Key"]
```

- ``useBasicAuthorization``
- ``additionalAuthorizationParams``
- ``additionalTokenRequestParams``
- ``additionalRefreshTokenBodyParams``
- ``scopes``
- ``authHeaderTokenType``

### Handle the Callback

- ``authorizationResponseHandler(for:)``

### Read-only Properties

- ``authorizationURL``
- ``authorizationParams``
- ``tokenRequestParams``

### Initialized Properties

- ``authorizationEndpoint``
- ``clientID``
- ``keychain``
- ``redirectURI``
- ``tokenEndpoint``<|MERGE_RESOLUTION|>--- conflicted
+++ resolved
@@ -14,11 +14,7 @@
                                     tokenEndpoint: URL(string: "https://accounts.spotify.com/api/token")!,
                                     redirectURI: "someapp://callback",
                                     keychain: keychain)
-<<<<<<< HEAD
-spotify.additionalRefreshTokenBodyParams = ["client_id": clientID]
-=======
 spotify.additionalRefreshTokenBodyParams = ["client_id": "YourClientID"] // Spotify specifically requires the client ID to be included in the refresh token's body parameters.
->>>>>>> 4995cc41
 ```
 
 I can now get the authorization URL my user will follow like so:
